(ns clj-wordnet.coerce
  (:require [clojure.string :as str])
  (:import [edu.mit.jwi.item POS Pointer]
           [java.lang.reflect Field]))

<<<<<<< HEAD
(defn to-keyword [k]
  (-> 
    k
    name 
    (str/replace #"[_ ]" "-")
    str/lower-case 
=======
(defn- to-keyword [k]
  (->
    k
    name
    (str/replace "_" "-")
    str/lower-case
>>>>>>> eecabefe
    keyword))

(defn- field-kv [^Field field]
  [ (to-keyword (.getName field)) (.get field nil) ])

(def pointer
  "Attempts to coerce a keyword, symbol or string into a POINTER instance"
  (let [lut (into {} (map field-kv (.getFields Pointer)))]
    (fn [k]
      (if (instance? Pointer k)
        k
        (lut (to-keyword k))))))

(defn pos
  "Attempts to coerce a keyword, symbol or string into a POS enum"
  [k]
  (cond
    (instance? POS k)
    k

    (#{"n" "v" "a" "r" "s"} (str/lower-case k))
    (POS/getPartOfSpeech ^char (get k 0))

    :else
    (POS/valueOf (str/upper-case (name k)))))
<|MERGE_RESOLUTION|>--- conflicted
+++ resolved
@@ -1,35 +1,23 @@
 (ns clj-wordnet.coerce
-  (:require [clojure.string :as str])
+  (:require [clojure.string :as str]
+            [clojure.set :refer [map-invert]])
   (:import [edu.mit.jwi.item POS Pointer]
            [java.lang.reflect Field]))
 
-<<<<<<< HEAD
 (defn to-keyword [k]
-  (-> 
-    k
-    name 
-    (str/replace #"[_ ]" "-")
-    str/lower-case 
-=======
-(defn- to-keyword [k]
-  (->
-    k
-    name
-    (str/replace "_" "-")
-    str/lower-case
->>>>>>> eecabefe
-    keyword))
+  (-> k
+      name
+      (str/replace #"[_ ]" "-")
+      str/lower-case 
+      keyword))
 
-(defn- field-kv [^Field field]
-  [ (to-keyword (.getName field)) (.get field nil) ])
+(def keyword->pointer
+  (into {}
+        (map (fn [^Field field] [(to-keyword (.getName field)) (.get field nil)])
+             (.getFields Pointer))))
 
-(def pointer
-  "Attempts to coerce a keyword, symbol or string into a POINTER instance"
-  (let [lut (into {} (map field-kv (.getFields Pointer)))]
-    (fn [k]
-      (if (instance? Pointer k)
-        k
-        (lut (to-keyword k))))))
+(def pointer->keyword
+  (map-invert keyword->pointer))
 
 (defn pos
   "Attempts to coerce a keyword, symbol or string into a POS enum"
